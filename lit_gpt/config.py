# Copyright Lightning AI. Licensed under the Apache License 2.0, see LICENSE file.

import json
from copy import deepcopy
from dataclasses import dataclass, field
from pathlib import Path
from typing import Any, Literal, Optional, Type, Union

import torch
from typing_extensions import Self

import lit_gpt.model
from lit_gpt.utils import find_multiple


@dataclass
class Config:
    name: str = ""
    hf_config: dict = field(default_factory=dict)
    block_size: int = 4096
    vocab_size: int = 50254
    padding_multiple: int = 512
    padded_vocab_size: Optional[int] = None
    n_layer: int = 16
    n_head: int = 32
    n_embd: int = 4096
    rotary_percentage: float = 0.25
    parallel_residual: bool = True
    bias: bool = True
    lm_head_bias: bool = False
    # to use multi-head attention (MHA), set this to `n_head` (default)
    # to use multi-query attention (MQA), set this to 1
    # to use grouped-query attention (GQA), set this to a value in between
    # Example with `n_head=4`
    # ┌───┐┌───┐┌───┐┌───┐     ┌───┐    ┌───┐             ┌───┐
    # │ v ││ v ││ v ││ v │     │ v │    │ v │             │ v │
    # └───┘└───┘└───┘└───┘     └───┘    └───┘             └───┘
    #   │    │    │    │         │        │                 │
    # ┌───┐┌───┐┌───┐┌───┐     ┌───┐    ┌───┐             ┌───┐
    # │ k ││ k ││ k ││ k │     │ k │    │ k │             │ k │
    # └───┘└───┘└───┘└───┘     └───┘    └───┘             └───┘
    #   │    │    │    │      ┌──┴──┐  ┌──┴──┐      ┌────┬──┴─┬────┐
    # ┌───┐┌───┐┌───┐┌───┐  ┌───┐┌───┐┌───┐┌───┐  ┌───┐┌───┐┌───┐┌───┐
    # │ q ││ q ││ q ││ q │  │ q ││ q ││ q ││ q │  │ q ││ q ││ q ││ q │
    # └───┘└───┘└───┘└───┘  └───┘└───┘└───┘└───┘  └───┘└───┘└───┘└───┘
    # ◀──────────────────▶  ◀──────────────────▶  ◀──────────────────▶
    #         MHA                    GQA                   MQA
    #   n_query_groups=4       n_query_groups=2      n_query_groups=1
    #
    # credit https://arxiv.org/pdf/2305.13245.pdf
    n_query_groups: Optional[int] = None
    shared_attention_norm: bool = False
    _norm_class: Literal["LayerNorm", "RMSNorm"] = "LayerNorm"
    norm_eps: float = 1e-5
    extra_norm: bool = False
    activation_func: str = 'silu'
    _mlp_class: Literal["GptNeoxMLP", "LLaMAMLP"] = "GptNeoxMLP"
    gelu_approximate: str = "none"
    intermediate_size: Optional[int] = None
    rope_condense_ratio: int = 1
    rope_base: int = 10000
    n_expert: int = 0
    n_expert_per_token: int = 0

    def __post_init__(self):
        if not self.name:
            self.name = self.hf_config.get("name", self.name)

        assert self.n_embd % self.n_head == 0
        self.head_size = self.n_embd // self.n_head

        # vocab size should be a power of 2 to be optimal on hardware. compute the closest value
        if self.padded_vocab_size is None:
            self.padded_vocab_size = find_multiple(self.vocab_size, self.padding_multiple)
        else:
            # vocab size shouldn't be larger than padded vocab size
            self.vocab_size = min(self.vocab_size, self.padded_vocab_size)

        # compute the number of query groups
        if self.n_query_groups is not None:
            assert self.n_head % self.n_query_groups == 0
        else:
            self.n_query_groups = self.n_head

        # compute the intermediate size for MLP if not set
        if self.intermediate_size is None:
            if self._mlp_class == "LLaMAMLP":
                raise ValueError("The config needs to set the `intermediate_size`")
            self.intermediate_size = 4 * self.n_embd

        self.rope_n_elem = int(self.rotary_percentage * self.head_size)

    @classmethod
    def from_name(cls, name: str, **kwargs: Any) -> Self:
        if name not in name_to_config:
            # search through all `config['hf_config']['name']`
            try:
                conf_dict = next(config for config in configs if name == config["hf_config"]["name"])
            except StopIteration:
                raise ValueError(f"{name!r} is not a supported config name")
        else:
            conf_dict = name_to_config[name]

        conf_dict = conf_dict.copy()
        if "condense_ratio" in kwargs:  # legacy name
            kwargs["rope_condense_ratio"] = kwargs.pop("condense_ratio")
        conf_dict.update(kwargs)
        return cls(**conf_dict)

    @classmethod
    def from_json(cls, path: Union[str, Path], **kwargs: Any) -> Self:
        with open(path, encoding="utf-8") as fp:
            json_kwargs = json.load(fp)
        if "condense_ratio" in json_kwargs:  # legacy name
            json_kwargs["rope_condense_ratio"] = json_kwargs.pop("condense_ratio")
        if "condense_ratio" in kwargs:  # legacy name
            kwargs["rope_condense_ratio"] = kwargs.pop("condense_ratio")
        if "org" in json_kwargs:  # legacy name
            json_kwargs["hf_config"] = {"name": json_kwargs["name"], "org": json_kwargs.pop("org")}
        if "org" in kwargs:  # legacy name
            kwargs["hf_config"] = {"name": kwargs.get("name", json_kwargs["name"]), "org": kwargs.pop("org")}
        json_kwargs.update(kwargs)
        return cls(**json_kwargs)

    @classmethod
    def from_checkpoint(cls, path: Path, **kwargs: Any) -> Self:
        """Automatically load `lit_config.json` and if it doesn't exist - a matching config from `lit_gpt/config.py`."""
        if (config_path := path / "lit_config.json").is_file():
            return cls.from_json(config_path, **kwargs)
        if (model_name := path.name) in name_to_config:
            return cls.from_name(model_name, **kwargs)
        raise FileNotFoundError(f"For {str(path)!r} neither 'lit_config.json' nor matching config exists.")

    @property
    def mlp_class(self) -> Type:
        # `self._mlp_class` cannot be the type to keep the config json serializable
        return getattr(lit_gpt.model, self._mlp_class)

    @property
    def norm_class(self) -> Type:
        # `self._norm_class` cannot be the type to keep the config json serializable
        if self._norm_class == "RMSNorm":
            from lit_gpt.rmsnorm import RMSNorm

            return RMSNorm
        return getattr(torch.nn, self._norm_class)


########################
# Stability AI StableLM
########################
configs = [
    # https://huggingface.co/stabilityai/stablelm-base-alpha-3b/blob/main/config.json
    dict(name="stablelm-base-alpha-3b", hf_config=dict(org="stabilityai", name="stablelm-base-alpha-3b")),
    # https://huggingface.co/stabilityai/stablelm-base-alpha-7b/blob/main/config.json
    dict(
        name="stablelm-base-alpha-7b",
        hf_config=dict(org="stabilityai", name="stablelm-base-alpha-7b"),
        n_head=48,
        n_embd=6144,
        padding_multiple=256,
    ),
    # https://huggingface.co/stabilityai/stablelm-tuned-alpha-3b/blob/main/config.json
    dict(name="stablelm-tuned-alpha-3b", hf_config=dict(org="stabilityai", name="stablelm-tuned-alpha-3b"), n_head=32),
    # https://huggingface.co/stabilityai/stablelm-tuned-alpha-7b/blob/main/config.json
    dict(
        name="stablelm-tuned-alpha-7b",
        hf_config=dict(org="stabilityai", name="stablelm-tuned-alpha-7b"),
        n_head=48,
        n_embd=6144,
        padding_multiple=256,
    ),
    # https://huggingface.co/stabilityai/stablelm-zephyr-3b/blob/main/config.json
    dict(
        name="stablelm-zephyr-3b",
        hf_config=dict(org="stabilityai", name="stablelm-zephyr-3b"),
        padded_vocab_size=50304,
        n_layer=32,
        n_head=32,
        n_embd=2560,
        parallel_residual=False,
        bias=False,
        _mlp_class="LLaMAMLP",
        intermediate_size=6912,
    ),
]

####################
# EleutherAI Pythia
####################
pythia = [
    # https://huggingface.co/EleutherAI/pythia-14m/blob/main/config.json
    dict(
        name="pythia-14m",
        hf_config=dict(org="EleutherAI", name="pythia-14m"),
        block_size=512,
        n_layer=6,
        n_embd=128,
        n_head=4,
        padding_multiple=128,
    ),
    # https://huggingface.co/EleutherAI/pythia-31m/blob/main/config.json
    dict(
        name="pythia-31m",
        hf_config=dict(org="EleutherAI", name="pythia-31m"),
        block_size=1024,
        n_layer=6,
        n_embd=256,
        n_head=8,
        padding_multiple=128,
    ),
    # https://huggingface.co/EleutherAI/pythia-70m/blob/main/config.json
    dict(
        name="pythia-70m",
        hf_config=dict(org="EleutherAI", name="pythia-70m"),
        block_size=2048,
        n_layer=6,
        n_embd=512,
        n_head=8,
        padding_multiple=128,
    ),
    # https://huggingface.co/EleutherAI/pythia-160m/blob/main/config.json
    dict(
        name="pythia-160m",
        hf_config=dict(org="EleutherAI", name="pythia-160m"),
        block_size=2048,
        n_layer=12,
        n_embd=768,
        n_head=12,
        padding_multiple=128,
    ),
    # https://huggingface.co/EleutherAI/pythia-410m/blob/main/config.json
    dict(
        name="pythia-410m",
        hf_config=dict(org="EleutherAI", name="pythia-410m"),
        block_size=2048,
        n_layer=24,
        n_embd=1024,
        n_head=16,
        padding_multiple=128,
    ),
    # https://huggingface.co/EleutherAI/pythia-1b/blob/main/config.json
    dict(
        name="pythia-1b",
        hf_config=dict(org="EleutherAI", name="pythia-1b"),
        block_size=2048,
        n_embd=2048,
        n_head=8,
        padding_multiple=128,
    ),
    # https://huggingface.co/EleutherAI/pythia-1.4b/blob/main/config.json
    dict(
        name="pythia-1.4b",
        hf_config=dict(org="EleutherAI", name="pythia-1.4b"),
        block_size=2048,
        n_layer=24,
        n_embd=2048,
        n_head=16,
        padding_multiple=128,
    ),
    # https://huggingface.co/EleutherAI/pythia-2.8b/blob/main/config.json
    dict(
        name="pythia-2.8b",
        hf_config=dict(org="EleutherAI", name="pythia-2.8b"),
        block_size=2048,
        n_layer=32,
        n_embd=2560,
        padding_multiple=128,
    ),
    # https://huggingface.co/EleutherAI/pythia-6.9b/blob/main/config.json
    dict(
        name="pythia-6.9b",
        hf_config=dict(org="EleutherAI", name="pythia-6.9b"),
        block_size=2048,
        n_layer=32,
        padding_multiple=256,
    ),
    # https://huggingface.co/EleutherAI/pythia-12b/blob/main/config.json
    dict(
        name="pythia-12b",
        hf_config=dict(org="EleutherAI", name="pythia-12b"),
        block_size=2048,
        n_layer=36,
        n_embd=5120,
        n_head=40,
    ),
]
configs.extend(pythia)
for c in pythia:
    # "pythia-14m" and "pythia-31m" don't have deduped version
    if c["name"] in ("pythia-14m", "pythia-31m"):
        continue
    copy = deepcopy(c)
    copy["name"] = f"{c['name']}-deduped"
    copy["hf_config"]["name"] = f"{c['hf_config']['name']}-deduped"
    configs.append(copy)


###################
# databricks Dolly
###################
dolly = [
    # https://huggingface.co/databricks/dolly-v2-3b/blob/main/config.json
    dict(
        name="dolly-v2-3b",
        hf_config=dict(org="databricks", name="dolly-v2-3b"),
        block_size=2048,
        n_layer=32,
        n_embd=2560,
        padded_vocab_size=50280,
    ),
    # https://huggingface.co/databricks/dolly-v2-7b/blob/main/config.json
    dict(
        name="dolly-v2-7b",
        hf_config=dict(org="databricks", name="dolly-v2-7b"),
        block_size=2048,
        n_layer=32,
        padded_vocab_size=50280,
    ),
    # https://huggingface.co/databricks/dolly-v2-12b/blob/main/config.json
    dict(
        name="dolly-v2-12b",
        hf_config=dict(org="databricks", name="dolly-v2-12b"),
        block_size=2048,
        n_layer=36,
        n_embd=5120,
        n_head=40,
        padded_vocab_size=50280,
    ),
]
configs.extend(dolly)


####################################
# togethercomputer RedPajama INCITE
####################################
redpajama_incite = [
    # https://huggingface.co/togethercomputer/RedPajama-INCITE-Base-3B-v1/blob/main/config.json
    dict(
        name="RedPajama-INCITE-{}-3B-v1",
        hf_config=dict(org="togethercomputer", name="RedPajama-INCITE-{}-3B-v1"),
        block_size=2048,
        n_layer=32,
        n_embd=2560,
        padding_multiple=256,
        rotary_percentage=1.0,
        parallel_residual=False,
    ),
    # https://huggingface.co/togethercomputer/RedPajama-INCITE-7B-Base/blob/main/config.json
    dict(
        name="RedPajama-INCITE-7B-{}",
        hf_config=dict(org="togethercomputer", name="RedPajama-INCITE-7B-{}"),
        block_size=2048,
        n_layer=32,
        padding_multiple=256,
        rotary_percentage=1.0,
        parallel_residual=False,
    ),
    # this redirects to the checkpoint above. kept for those who had the old weights already downloaded
    dict(
        name="RedPajama-INCITE-{}-7B-v0.1",
        hf_config=dict(org="togethercomputer", name="RedPajama-INCITE-{}-7B-v0.1"),
        block_size=2048,
        n_layer=32,
        padding_multiple=256,
        rotary_percentage=1.0,
        parallel_residual=False,
    ),
]
for c in redpajama_incite:
    for kind in ("Base", "Chat", "Instruct"):
        copy = deepcopy(c)
        copy["name"] = c["name"].format(kind)
        copy["hf_config"]["name"] = c["hf_config"]["name"].format(kind)
        configs.append(copy)


#################
# TII UAE Falcon
#################
falcon = [
    # https://huggingface.co/tiiuae/falcon-7b/blob/main/config.json
    dict(
        name="falcon-7b{}",
        hf_config=dict(org="tiiuae", name="falcon-7b{}"),
        block_size=2048,
        vocab_size=65024,
        padded_vocab_size=65024,
        n_layer=32,
        n_head=71,
        n_embd=4544,
        rotary_percentage=1.0,
        n_query_groups=1,
        bias=False,
        # this is not in the config, but in the original model implementation, only for this config
        shared_attention_norm=True,
    ),
    # https://huggingface.co/tiiuae/falcon-40b/blob/main/config.json
    dict(
        name="falcon-40b{}",
        hf_config=dict(org="tiiuae", name="falcon-40b{}"),
        block_size=2048,
        vocab_size=65024,
        padded_vocab_size=65024,
        n_layer=60,
        n_head=128,
        n_embd=8192,
        rotary_percentage=1.0,
        n_query_groups=8,
        bias=False,
    ),
]
for c in falcon:
    for kind in ("", "-instruct"):
        copy = deepcopy(c)
        copy["name"] = c["name"].format(kind)
        copy["hf_config"]["name"] = c["hf_config"]["name"].format(kind)
        configs.append(copy)

# https://huggingface.co/tiiuae/falcon-180b/blob/main/config.json
falcon180b = dict(
    name="falcon-180B{}",
    hf_config=dict(org="tiiuae", name="falcon-180B{}"),
    block_size=2048,
    vocab_size=65024,
    padded_vocab_size=65024,
    n_layer=80,
    n_head=232,
    n_embd=14848,
    rotary_percentage=1.0,
    n_query_groups=8,
    bias=False,
)

for kind in ("", "-chat"):
    copy = deepcopy(falcon180b)
    copy["name"] = falcon180b["name"].format(kind)
    copy["hf_config"]["name"] = falcon180b["hf_config"]["name"].format(kind)
    configs.append(copy)


#############################
# OpenLM Research Open LLaMA
#############################
open_LLaMA = [
    # https://huggingface.co/openlm-research/open_llama_3b/blob/main/config.json
    dict(
        name="open_llama_3b",
        hf_config=dict(org="openlm-research", name="open_llama_3b"),
        block_size=2048,
        vocab_size=32000,
        padding_multiple=64,
        n_layer=26,
        n_embd=3200,
        rotary_percentage=1.0,
        parallel_residual=False,
        bias=False,
        _norm_class="RMSNorm",
        norm_eps=1e-6,
        _mlp_class="LLaMAMLP",
        intermediate_size=8640,
    ),
    # https://huggingface.co/openlm-research/open_llama_7b/blob/main/config.json
    dict(
        name="open_llama_7b",
        hf_config=dict(org="openlm-research", name="open_llama_7b"),
        block_size=2048,
        vocab_size=32000,
        padding_multiple=64,
        n_layer=32,
        rotary_percentage=1.0,
        parallel_residual=False,
        bias=False,
        _norm_class="RMSNorm",
        norm_eps=1e-6,
        _mlp_class="LLaMAMLP",
        intermediate_size=11008,
    ),
    # https://huggingface.co/openlm-research/open_llama_13b/blob/main/config.json
    dict(
        name="open_llama_13b",
        hf_config=dict(org="openlm-research", name="open_llama_13b"),
        block_size=2048,
        vocab_size=32000,
        padding_multiple=64,
        n_layer=40,
        n_head=40,
        n_embd=5120,
        rotary_percentage=1.0,
        parallel_residual=False,
        bias=False,
        _norm_class="RMSNorm",
        norm_eps=1e-6,
        _mlp_class="LLaMAMLP",
        intermediate_size=13824,
    ),
]
configs.extend(open_LLaMA)


###############
# LMSYS Vicuna
###############
vicuna = [
    # https://huggingface.co/lmsys/vicuna-7b-v1.3/blob/main/config.json
    dict(
        name="vicuna-7b-v1.3",
        hf_config=dict(org="lmsys", name="vicuna-7b-v1.3"),
        block_size=2048,
        vocab_size=32000,
        padding_multiple=64,
        n_layer=32,
        rotary_percentage=1.0,
        parallel_residual=False,
        bias=False,
        _norm_class="RMSNorm",
        norm_eps=1e-6,
        _mlp_class="LLaMAMLP",
        intermediate_size=11008,
    ),
    # https://huggingface.co/lmsys/vicuna-13b-v1.3/blob/main/config.json
    dict(
        name="vicuna-13b-v1.3",
        hf_config=dict(org="lmsys", name="vicuna-13b-v1.3"),
        block_size=2048,
        vocab_size=32000,
        padding_multiple=64,
        n_layer=40,
        n_head=40,
        n_embd=5120,
        rotary_percentage=1.0,
        parallel_residual=False,
        bias=False,
        _norm_class="RMSNorm",
        norm_eps=1e-6,
        _mlp_class="LLaMAMLP",
        intermediate_size=13824,
    ),
    # https://huggingface.co/lmsys/vicuna-33b-v1.3/blob/main/config.json
    dict(
        name="vicuna-33b-v1.3",
        hf_config=dict(org="lmsys", name="vicuna-33b-v1.3"),
        block_size=2048,
        vocab_size=32000,
        padding_multiple=64,
        n_layer=60,
        n_head=52,
        n_embd=6656,
        rotary_percentage=1.0,
        parallel_residual=False,
        bias=False,
        _norm_class="RMSNorm",
        norm_eps=1e-6,
        _mlp_class="LLaMAMLP",
        intermediate_size=17920,
    ),
    # https://huggingface.co/lmsys/vicuna-7b-v1.5/blob/main/config.json
    dict(
        name="vicuna-7b-v1.5",
        hf_config=dict(org="lmsys", name="vicuna-7b-v1.5"),
        vocab_size=32000,
        padding_multiple=64,
        n_layer=32,
        rotary_percentage=1.0,
        parallel_residual=False,
        bias=False,
        _norm_class="RMSNorm",
        _mlp_class="LLaMAMLP",
        intermediate_size=11008,
    ),
    # https://huggingface.co/lmsys/vicuna-7b-v1.5-16k/blob/main/config.json
    dict(
        name="vicuna-7b-v1.5-16k",
        hf_config=dict(org="lmsys", name="vicuna-7b-v1.5-16k"),
        block_size=16384,
        vocab_size=32000,
        padding_multiple=64,
        n_layer=32,
        rotary_percentage=1.0,
        parallel_residual=False,
        bias=False,
        _norm_class="RMSNorm",
        _mlp_class="LLaMAMLP",
        intermediate_size=11008,
        rope_condense_ratio=4,
    ),
    # https://huggingface.co/lmsys/vicuna-13b-v1.5/blob/main/config.json
    dict(
        name="vicuna-13b-v1.5",
        hf_config=dict(org="lmsys", name="vicuna-13b-v1.5"),
        vocab_size=32000,
        padding_multiple=64,
        n_layer=40,
        n_head=40,
        n_embd=5120,
        rotary_percentage=1.0,
        parallel_residual=False,
        bias=False,
        _norm_class="RMSNorm",
        _mlp_class="LLaMAMLP",
        intermediate_size=13824,
    ),
    # https://huggingface.co/lmsys/vicuna-13b-v1.5-16k/blob/main/config.json
    dict(
        name="vicuna-13b-v1.5-16k",
        hf_config=dict(org="lmsys", name="vicuna-13b-v1.5-16k"),
        block_size=16384,
        vocab_size=32000,
        padding_multiple=64,
        n_layer=40,
        n_head=40,
        n_embd=5120,
        rotary_percentage=1.0,
        parallel_residual=False,
        bias=False,
        _norm_class="RMSNorm",
        _mlp_class="LLaMAMLP",
        intermediate_size=13824,
        rope_condense_ratio=4,
    ),
]
configs.extend(vicuna)


#################
# LMSYS LongChat
#################
long_chat = [
    # https://huggingface.co/lmsys/longchat-7b-16k/blob/main/config.json
    dict(
        name="longchat-7b-16k",
        hf_config=dict(org="lmsys", name="longchat-7b-16k"),
        block_size=16384,
        vocab_size=32000,
        padding_multiple=64,
        n_layer=32,
        rotary_percentage=1.0,
        parallel_residual=False,
        bias=False,
        _norm_class="RMSNorm",
        norm_eps=1e-6,
        _mlp_class="LLaMAMLP",
        intermediate_size=11008,
        rope_condense_ratio=8,
    ),
    # https://huggingface.co/lmsys/longchat-13b-16k/blob/main/config.json
    dict(
        name="longchat-13b-16k",
        hf_config=dict(org="lmsys", name="longchat-13b-16k"),
        block_size=16384,
        vocab_size=32000,
        padding_multiple=64,
        n_layer=40,
        n_head=40,
        n_embd=5120,
        rotary_percentage=1.0,
        parallel_residual=False,
        bias=False,
        _norm_class="RMSNorm",
        norm_eps=1e-6,
        _mlp_class="LLaMAMLP",
        intermediate_size=13824,
        rope_condense_ratio=8,
    ),
]
configs.extend(long_chat)


######################
# NousResearch Hermes
######################
nous_research = [
    # https://huggingface.co/NousResearch/Nous-Hermes-llama-2-7b/blob/main/config.json
    dict(
        name="Nous-Hermes-llama-2-7b",
        hf_config=dict(org="NousResearch", name="Nous-Hermes-llama-2-7b"),
        padded_vocab_size=32000,
        n_layer=32,
        rotary_percentage=1.0,
        parallel_residual=False,
        bias=False,
        _norm_class="RMSNorm",
        norm_eps=1e-05,
        _mlp_class="LLaMAMLP",
        intermediate_size=11008,
    ),
    # https://huggingface.co/NousResearch/Nous-Hermes-13B/blob/main/config.json
    dict(
        name="Nous-Hermes-13b",
        hf_config=dict(org="NousResearch", name="Nous-Hermes-13b"),
        block_size=2048,
        vocab_size=32000,
        padded_vocab_size=32001,
        n_layer=40,
        n_head=40,
        n_embd=5120,
        rotary_percentage=1.0,
        parallel_residual=False,
        bias=False,
        _norm_class="RMSNorm",
        norm_eps=1e-6,
        _mlp_class="LLaMAMLP",
        intermediate_size=13824,
    ),
    # https://huggingface.co/NousResearch/Nous-Hermes-Llama2-13b
    dict(
        name="Nous-Hermes-Llama2-13b",
        hf_config=dict(org="NousResearch", name="Nous-Hermes-Llama2-13b"),
        vocab_size=32000,
        padded_vocab_size=32032,
        n_layer=40,
        n_head=40,
        n_embd=5120,
        rotary_percentage=1.0,
        parallel_residual=False,
        bias=False,
        _norm_class="RMSNorm",
        norm_eps=1e-05,
        _mlp_class="LLaMAMLP",
        intermediate_size=13824,
    ),
]
configs.extend(nous_research)


###############
# Meta LLaMA 2
###############
llama_2 = [
    # https://huggingface.co/meta-llama/Llama-2-7b-hf/blob/main/config.json
    dict(
        name="Llama-2-7b{}-hf",
        hf_config=dict(org="meta-llama", name="Llama-2-7b{}-hf"),
        vocab_size=32000,
        padding_multiple=64,
        n_layer=32,
        rotary_percentage=1.0,
        parallel_residual=False,
        bias=False,
        _norm_class="RMSNorm",
        _mlp_class="LLaMAMLP",
        intermediate_size=11008,
    ),
    # https://huggingface.co/meta-llama/Llama-2-13b-hf/blob/main/config.json
    dict(
        name="Llama-2-13b{}-hf",
        hf_config=dict(org="meta-llama", name="Llama-2-13b{}-hf"),
        vocab_size=32000,
        padding_multiple=64,
        n_layer=40,
        n_head=40,
        n_embd=5120,
        rotary_percentage=1.0,
        parallel_residual=False,
        bias=False,
        _norm_class="RMSNorm",
        _mlp_class="LLaMAMLP",
        intermediate_size=13824,
    ),
    # https://huggingface.co/meta-llama/Llama-2-70b-hf/blob/main/config.json
    dict(
        name="Llama-2-70b{}-hf",
        hf_config=dict(org="meta-llama", name="Llama-2-70b{}-hf"),
        vocab_size=32000,
        padding_multiple=64,
        n_layer=80,
        n_head=64,
        n_embd=8192,
        n_query_groups=8,
        rotary_percentage=1.0,
        parallel_residual=False,
        bias=False,
        _norm_class="RMSNorm",
        _mlp_class="LLaMAMLP",
        intermediate_size=28672,
    ),
]
for c in llama_2:
    for kind in ("", "-chat"):
        copy = deepcopy(c)
        copy["name"] = c["name"].format(kind)
        copy["hf_config"]["name"] = c["hf_config"]["name"].format(kind)
        configs.append(copy)


##########################
# Stability AI FreeWilly2
##########################
freewilly_2 = [
    # https://huggingface.co/stabilityai/FreeWilly2/blob/main/config.json
    dict(
        name="FreeWilly2",
        hf_config=dict(org="stabilityai", name="FreeWilly2"),
        vocab_size=32000,
        padding_multiple=64,
        n_layer=80,
        n_head=64,
        n_embd=8192,
        n_query_groups=8,
        rotary_percentage=1.0,
        parallel_residual=False,
        bias=False,
        _norm_class="RMSNorm",
        _mlp_class="LLaMAMLP",
        intermediate_size=28672,
    )
]
configs.extend(freewilly_2)


##################
# Meta Code Llama
##################
code_llama = [
    # https://huggingface.co/codellama/CodeLlama-7b-hf/blob/main/config.json
    dict(
        name="CodeLlama-7b-hf",
        hf_config=dict(org="codellama", name="CodeLlama-7b-hf"),
        block_size=16384,
        vocab_size=32016,
        padding_multiple=16,
        n_layer=32,
        rotary_percentage=1.0,
        parallel_residual=False,
        bias=False,
        _norm_class="RMSNorm",
        norm_eps=1e-05,
        _mlp_class="LLaMAMLP",
        intermediate_size=11008,
        rope_base=1000000,
    ),
    # https://huggingface.co/codellama/CodeLlama-13b-hf/blob/main/config.json
    dict(
        name="CodeLlama-13b-hf",
        hf_config=dict(org="codellama", name="CodeLlama-13b-hf"),
        block_size=16384,
        vocab_size=32016,
        padding_multiple=16,
        n_layer=40,
        n_head=40,
        n_embd=5120,
        rotary_percentage=1.0,
        parallel_residual=False,
        bias=False,
        _norm_class="RMSNorm",
        norm_eps=1e-05,
        _mlp_class="LLaMAMLP",
        intermediate_size=13824,
        rope_base=1000000,
    ),
    # https://huggingface.co/codellama/CodeLlama-34b-hf/blob/main/config.json
    dict(
        name="CodeLlama-34b-hf",
        hf_config=dict(org="codellama", name="CodeLlama-34b-hf"),
        block_size=16384,
        vocab_size=32000,
        padding_multiple=64,
        n_layer=48,
        n_head=64,
        n_embd=8192,
        n_query_groups=8,
        rotary_percentage=1.0,
        parallel_residual=False,
        bias=False,
        _norm_class="RMSNorm",
        norm_eps=1e-05,
        _mlp_class="LLaMAMLP",
        intermediate_size=22016,
        rope_base=1000000,
    ),
    # https://huggingface.co/codellama/CodeLlama-7b-Python-hf/blob/main/config.json
    dict(
        name="CodeLlama-7b-Python-hf",
        hf_config=dict(org="codellama", name="CodeLlama-7b-Python-hf"),
        block_size=16384,
        vocab_size=32000,
        padding_multiple=64,
        n_layer=32,
        rotary_percentage=1.0,
        parallel_residual=False,
        bias=False,
        _norm_class="RMSNorm",
        norm_eps=1e-05,
        _mlp_class="LLaMAMLP",
        intermediate_size=11008,
        rope_base=1000000,
    ),
    # https://huggingface.co/codellama/CodeLlama-13b-Python-hf/blob/main/config.json
    dict(
        name="CodeLlama-13b-Python-hf",
        hf_config=dict(org="codellama", name="CodeLlama-13b-Python-hf"),
        block_size=16384,
        vocab_size=32000,
        padding_multiple=64,
        n_layer=40,
        n_head=40,
        n_embd=5120,
        rotary_percentage=1.0,
        parallel_residual=False,
        bias=False,
        _norm_class="RMSNorm",
        norm_eps=1e-05,
        _mlp_class="LLaMAMLP",
        intermediate_size=13824,
        rope_base=1000000,
    ),
    # https://huggingface.co/codellama/CodeLlama-34b-Python-hf/blob/main/config.json
    dict(
        name="CodeLlama-34b-Python-hf",
        hf_config=dict(org="codellama", name="CodeLlama-34b-Python-hf"),
        block_size=16384,
        vocab_size=32000,
        padding_multiple=64,
        n_layer=48,
        n_head=64,
        n_embd=8192,
        n_query_groups=8,
        rotary_percentage=1.0,
        parallel_residual=False,
        bias=False,
        _norm_class="RMSNorm",
        norm_eps=1e-05,
        _mlp_class="LLaMAMLP",
        intermediate_size=22016,
        rope_base=1000000,
    ),
    # https://huggingface.co/codellama/CodeLlama-7b-Instruct-hf/tree/main/config.json
    dict(
        name="CodeLlama-7b-Instruct-hf",
        hf_config=dict(org="codellama", name="CodeLlama-7b-Instruct-hf"),
        block_size=16384,
        vocab_size=32016,
        padding_multiple=16,
        n_layer=32,
        rotary_percentage=1.0,
        parallel_residual=False,
        bias=False,
        _norm_class="RMSNorm",
        norm_eps=1e-05,
        _mlp_class="LLaMAMLP",
        intermediate_size=11008,
        rope_base=1000000,
    ),
    # https://huggingface.co/codellama/CodeLlama-13b-Instruct-hf/blob/main/config.json
    dict(
        name="CodeLlama-13b-Instruct-hf",
        hf_config=dict(org="codellama", name="CodeLlama-13b-Instruct-hf"),
        block_size=2048,
        vocab_size=32016,
        padding_multiple=16,
        n_layer=40,
        n_head=40,
        n_embd=5120,
        rotary_percentage=1.0,
        parallel_residual=False,
        bias=False,
        _norm_class="RMSNorm",
        norm_eps=1e-05,
        _mlp_class="LLaMAMLP",
        intermediate_size=13824,
        rope_base=1000000,
    ),
    # https://huggingface.co/codellama/CodeLlama-34b-Instruct-hf/blob/main/config.json
    dict(
        name="CodeLlama-34b-Instruct-hf",
        hf_config=dict(org="codellama", name="CodeLlama-34b-Instruct-hf"),
        block_size=16384,
        vocab_size=32000,
        padding_multiple=64,
        n_layer=48,
        n_head=64,
        n_embd=8192,
        n_query_groups=8,
        rotary_percentage=1.0,
        parallel_residual=False,
        bias=False,
        _norm_class="RMSNorm",
        norm_eps=1e-05,
        _mlp_class="LLaMAMLP",
        intermediate_size=22016,
        rope_base=1000000,
    ),
]
configs.extend(code_llama)


########################
# garage-bAInd Platypus
########################
platypus = [
    # https://huggingface.co/garage-bAInd/Platypus-30B/blob/main/config.json
    dict(
        name="Platypus-30B",
        hf_config=dict(org="garage-bAInd", name="Platypus-30B"),
        block_size=2048,
        padded_vocab_size=32000,
        n_layer=60,
        n_head=52,
        n_embd=6656,
        rotary_percentage=1.0,
        parallel_residual=False,
        bias=False,
        _norm_class="RMSNorm",
        norm_eps=1e-06,
        _mlp_class="LLaMAMLP",
        intermediate_size=17920,
    ),
    # https://huggingface.co/garage-bAInd/Platypus2-7B/blob/main/config.json
    dict(
        name="Platypus2-7B",
        hf_config=dict(org="garage-bAInd", name="Platypus2-7B"),
        padded_vocab_size=32000,
        n_layer=32,
        rotary_percentage=1.0,
        parallel_residual=False,
        bias=False,
        _norm_class="RMSNorm",
        norm_eps=1e-05,
        _mlp_class="LLaMAMLP",
        intermediate_size=11008,
    ),
    # https://huggingface.co/garage-bAInd/Platypus2-13B/blob/main/config.json
    dict(
        name="Platypus2-13B",
        hf_config=dict(org="garage-bAInd", name="Platypus2-13B"),
        padded_vocab_size=32000,
        n_layer=40,
        n_head=40,
        n_embd=5120,
        rotary_percentage=1.0,
        parallel_residual=False,
        bias=False,
        _norm_class="RMSNorm",
        norm_eps=1e-05,
        _mlp_class="LLaMAMLP",
        intermediate_size=13824,
    ),
    # https://huggingface.co/garage-bAInd/Platypus2-70B/blob/main/config.json
    dict(
        name="Platypus2-70B",
        hf_config=dict(org="garage-bAInd", name="Platypus2-70B"),
        padded_vocab_size=32000,
        n_layer=80,
        n_head=64,
        n_embd=8192,
        rotary_percentage=1.0,
        parallel_residual=False,
        bias=False,
        _norm_class="RMSNorm",
        _mlp_class="LLaMAMLP",
        intermediate_size=28672,
    ),
    # https://huggingface.co/garage-bAInd/Camel-Platypus2-13B/blob/main/config.json
    dict(
        name="Camel-Platypus2-13B",
        hf_config=dict(org="garage-bAInd", name="Camel-Platypus2-13B"),
        padded_vocab_size=32000,
        n_layer=40,
        n_head=40,
        n_embd=5120,
        rotary_percentage=1.0,
        parallel_residual=False,
        bias=False,
        _norm_class="RMSNorm",
        _mlp_class="LLaMAMLP",
        intermediate_size=13824,
    ),
    # https://huggingface.co/garage-bAInd/Camel-Platypus2-70B/blob/main/config.json
    dict(
        name="Camel-Platypus2-70B",
        hf_config=dict(org="garage-bAInd", name="Camel-Platypus2-70B"),
        padded_vocab_size=32000,
        n_layer=80,
        n_head=64,
        n_embd=8192,
        n_query_groups=8,
        rotary_percentage=1.0,
        parallel_residual=False,
        bias=False,
        _norm_class="RMSNorm",
        _mlp_class="LLaMAMLP",
        intermediate_size=28672,
    ),
    # https://huggingface.co/garage-bAInd/Stable-Platypus2-13B/blob/main/config.json
    dict(
        name="Stable-Platypus2-13B",
        hf_config=dict(org="garage-bAInd", name="Stable-Platypus2-13B"),
        padded_vocab_size=32000,
        n_layer=40,
        n_head=40,
        n_embd=5120,
        rotary_percentage=1.0,
        parallel_residual=False,
        bias=False,
        _norm_class="RMSNorm",
        _mlp_class="LLaMAMLP",
        intermediate_size=13824,
    ),
    # https://huggingface.co/garage-bAInd/Platypus2-70B-instruct/blob/main/config.json
    dict(
        name="Platypus2-70B-instruct",
        hf_config=dict(org="garage-bAInd", name="Platypus2-70B-instruct"),
        padded_vocab_size=32000,
        n_layer=80,
        n_head=64,
        n_embd=8192,
        n_query_groups=8,
        rotary_percentage=1.0,
        parallel_residual=False,
        bias=False,
        _norm_class="RMSNorm",
        _mlp_class="LLaMAMLP",
        intermediate_size=28672,
    ),
]
configs.extend(platypus)


##########################
# Stability AI StableCode
##########################
stablecode = [
    # https://huggingface.co/stabilityai/stablecode-completion-alpha-3b/blob/main/config.json
    dict(
        name="stablecode-completion-alpha-3b",
        hf_config=dict(org="stabilityai", name="stablecode-completion-alpha-3b"),
        block_size=16384,
        vocab_size=49152,
        n_layer=32,
        n_embd=2560,
    ),
    # https://huggingface.co/stabilityai/stablecode-completion-alpha-3b-4k/blob/main/config.json
    dict(
        name="stablecode-completion-alpha-3b-4k",
        hf_config=dict(org="stabilityai", name="stablecode-completion-alpha-3b-4k"),
        vocab_size=49152,
        n_layer=32,
        n_embd=2560,
    ),
    # https://huggingface.co/stabilityai/stablecode-instruct-alpha-3b/blob/main/config.json
    dict(
        name="stablecode-instruct-alpha-3b",
        hf_config=dict(org="stabilityai", name="stablecode-instruct-alpha-3b"),
        vocab_size=49152,
        n_layer=32,
        n_embd=2560,
    ),
]
configs.extend(stablecode)


##################################
# togethercomputer LLaMA-2-7B-32K
##################################
together_llama2_32k = [
    # https://huggingface.co/togethercomputer/LLaMA-2-7B-32K/blob/main/config.json
    dict(
        name="LLaMA-2-7B-32K",
        hf_config=dict(org="togethercomputer", name="LLaMA-2-7B-32K"),
        vocab_size=32000,
        padding_multiple=64,
        n_layer=32,
        rotary_percentage=1.0,
        parallel_residual=False,
        bias=False,
        _norm_class="RMSNorm",
        _mlp_class="LLaMAMLP",
        intermediate_size=11008,
        rope_condense_ratio=8,
    )
]
configs.extend(together_llama2_32k)


################
# Microsoft Phi
################
phi = [
    # https://huggingface.co/microsoft/phi-1_5/blob/main/config.json
    dict(
        name="phi-1_5",
        hf_config=dict(org="microsoft", name="phi-1_5"),
        vocab_size=50257,
        padded_vocab_size=51200,
        block_size=2048,
        n_embd=2048,
        n_layer=24,
        rotary_percentage=0.5,  # 32 / (n_embd / n_head) = 32 / 64
        shared_attention_norm=True,
        lm_head_bias=True,
        gelu_approximate="tanh",
    ),
    # https://huggingface.co/microsoft/phi-2/blob/main/config.json
    dict(
        name="phi-2",
        hf_config=dict(org="microsoft", name="phi-2"),
        vocab_size=50257,
        padded_vocab_size=51200,
        block_size=2048,
        n_embd=2560,
        n_layer=32,
        rotary_percentage=0.4,  # 32 / (n_embd / n_head) = 32 / 80
        shared_attention_norm=True,
        lm_head_bias=True,
        gelu_approximate="tanh",
    ),
]
configs.extend(phi)


#############
# Mistral AI
#############
mistral = [
    # https://huggingface.co/mistralai/Mistral-7B-v0.1/blob/main/config.json
    dict(
        name="Mistral-7B-{}v0.1",
        hf_config=dict(org="mistralai", name="Mistral-7B-{}v0.1"),
        padded_vocab_size=32000,
        block_size=4096,  # should be 32768 but sliding window attention is not implemented
        n_layer=32,
        n_query_groups=8,
        rotary_percentage=1.0,
        parallel_residual=False,
        bias=False,
        _norm_class="RMSNorm",
        norm_eps=1e-05,
        _mlp_class="LLaMAMLP",
        intermediate_size=14336,
    ),
    # https://huggingface.co/mistralai/Mixtral-8x7B-v0.1/blob/main/config.json
    dict(
        name="Mixtral-8x7B-{}v0.1",
        hf_config=dict(org="mistralai", name="Mixtral-8x7B-{}v0.1"),
        padded_vocab_size=32000,
        block_size=32768,
        n_layer=32,
        n_query_groups=8,
        rotary_percentage=1.0,
        parallel_residual=False,
        bias=False,
        _norm_class="RMSNorm",
        norm_eps=1e-05,
        _mlp_class="LLaMAMoE",
        intermediate_size=14336,
        rope_base=1000000,
        n_expert=8,
        n_expert_per_token=2,
    ),
]
for c in mistral:
    for kind in ("", "Instruct-"):
        copy = deepcopy(c)
        copy["name"] = c["name"].format(kind)
        copy["hf_config"]["name"] = c["hf_config"]["name"].format(kind)
        configs.append(copy)
configs.append(
    # https://huggingface.co/mistralai/Mistral-7B-Instruct-v0.2/blob/main/config.json
    dict(
        name="Mistral-7B-Instruct-v0.2",
        hf_config=dict(org="mistralai", name="Mistral-7B-Instruct-v0.2"),
        padded_vocab_size=32000,
        block_size=32768,
        n_layer=32,
        n_query_groups=8,
        rotary_percentage=1.0,
        parallel_residual=False,
        bias=False,
        _norm_class="RMSNorm",
        norm_eps=1e-05,
        _mlp_class="LLaMAMLP",
        intermediate_size=14336,
    )
)


############
# TinyLlama
############
tiny_llama = [
    dict(
        name="tiny-llama-1.1b{}",
        hf_config=dict(org="TinyLlama", name="TinyLlama-1.1B{}"),
        block_size=2048,
        vocab_size=32000,
        padding_multiple=64,
        n_layer=22,
        n_head=32,
        n_embd=2048,
        rotary_percentage=1.0,
        parallel_residual=False,
        bias=False,
        _norm_class="RMSNorm",  # original TinyLlama uses FusedRMSNorm
        norm_eps=1e-5,
        _mlp_class="LLaMAMLP",
        intermediate_size=5632,
        n_query_groups=4,
    )
]
for c in tiny_llama:
<<<<<<< HEAD
    for kind, hf_postfix in (("", "-intermediate-step-955k-token-2T"), 
                             ("chat", "-Chat-v0.6"),
                             ("chat", "-Chat-v1.0")):
=======
    for kind, hf_postfix in (("", "-intermediate-step-1431k-3T"), ("-chat", "-Chat-v1.0")):
>>>>>>> 93b0dc75
        copy = deepcopy(c)
        copy["name"] = c["name"].format(kind)
        copy["hf_config"]["name"] = c["hf_config"]["name"].format(hf_postfix)
        configs.append(copy)


##########################
# Trelis Function Calling
##########################
llama_2_function_calling = [
    # https://huggingface.co/Trelis/Llama-2-7b-chat-hf-function-calling-v2/blob/main/config.json
    dict(
        name="Llama-2-7b-chat-hf-function-calling-v2",
        hf_config=dict(org="Trelis", name="Llama-2-7b-chat-hf-function-calling-v2"),
        padding_multiple=64,
        n_layer=32,
        rotary_percentage=1.0,
        parallel_residual=False,
        bias=False,
        _norm_class="RMSNorm",
        _mlp_class="LLaMAMLP",
        intermediate_size=11008,
        norm_eps=1e-6,
        block_size=4096,
        vocab_size=32000,
        n_head=32,
        n_embd=4096,
        rope_base=10000,
    )
]

configs.extend(llama_2_function_calling)

name_to_config = {config["name"]: config for config in configs}<|MERGE_RESOLUTION|>--- conflicted
+++ resolved
@@ -1298,13 +1298,7 @@
     )
 ]
 for c in tiny_llama:
-<<<<<<< HEAD
-    for kind, hf_postfix in (("", "-intermediate-step-955k-token-2T"), 
-                             ("chat", "-Chat-v0.6"),
-                             ("chat", "-Chat-v1.0")):
-=======
     for kind, hf_postfix in (("", "-intermediate-step-1431k-3T"), ("-chat", "-Chat-v1.0")):
->>>>>>> 93b0dc75
         copy = deepcopy(c)
         copy["name"] = c["name"].format(kind)
         copy["hf_config"]["name"] = c["hf_config"]["name"].format(hf_postfix)
